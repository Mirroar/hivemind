--- conflicted
+++ resolved
@@ -2,12 +2,10 @@
 
 /* global LOOK_STRUCTURES STRUCTURE_RAMPART ATTACK HEAL CLAIM */
 
-<<<<<<< HEAD
-const maxVisitorsPerUser = 5;
-=======
 // @todo Evacuate room when walls are breached, or when spawns are gone, ...
 // @todo Destroy terminal and storage if not hope of recovery, then unclaim
->>>>>>> 70020171
+
+const maxVisitorsPerUser = 5;
 
 const RoomDefense = function (roomName) {
 	this.roomName = roomName;
