import cache from 'utils/cache';

declare global {
	interface Room {
		boostManager?: BoostManager;
	}

	interface Memory {
		boost: BoostManagerMemory;
	}

	interface StructureLab {
		hasBoostedThisTick?: boolean;
	}

	type AvailableBoosts = Partial<Record<ResourceConstant, {
		effect: number,
		available: number,
	}>>;
}

type BoostManagerMemory = {
	creeps: Record<string, Partial<Record<ResourceConstant, number>>>
	labs: Record<Id<StructureLab>, ResourceConstant>
}

type AvailableBoosts = Partial<Record<ResourceConstant, {
	effect: number,
	available: number,
}>>;

export default class BoostManager {
	memory: BoostManagerMemory;
	room: Room;

	public 	constructor(room: Room) {
		this.room = room;

		if (!Memory.boost) Memory.boost = {creeps: {}, labs: {}};

		this.memory = Memory.boost;

		this.cleanBoostMemory();
	}

	/**
	 * Removes memory entries for creeps / labs that no longer exist.
	 */
	private cleanBoostMemory() {
		if (Game.time % 758 !== 0) return;

		for (const creepName in this.memory.creeps) {
			if (!Game.creeps[creepName]) delete this.memory.creeps[creepName];
		}

		for (const id in this.memory.labs) {
			if (!Game.getObjectById(id)) delete this.memory.labs[id];
		}
	}

	public canSpawnBoostedCreeps(): boolean {
		if (this.room.isEvacuating()) return false;

		return this.getAllLabs().length > 0;
	}

	public isLabUsedForBoosting(labId: Id<StructureLab>): boolean {
		if (this.memory.labs[labId]) return true;

		return false;
	}

	public getRequiredBoostType(labId: Id<StructureLab>): ResourceConstant {
		return this.memory.labs[labId];
	}

	public getRequiredBoostAmount(labId: Id<StructureLab>): number {
		if (!this.isLabUsedForBoosting(labId)) return 0;

		return this.getNumberOfPartsToBoost(labId) * LAB_BOOST_MINERAL;
	}

	public getRequiredEnergyAmount(labId: Id<StructureLab>): number {
		if (!this.isLabUsedForBoosting(labId)) return 0;

		return this.getNumberOfPartsToBoost(labId) * LAB_BOOST_ENERGY;
	}

	private getNumberOfPartsToBoost(labId: Id<StructureLab>): number {
		const resourceType = this.getRequiredBoostType(labId);
		return _.sum(this.memory.creeps, (boosts, creepName) => {
			if (Game.creeps[creepName]?.room?.name !== this.room.name) return 0;

			return (boosts[resourceType] || 0) * LAB_BOOST_ENERGY;
		});
	}

	/**
	 * Prepares memory for boosting a new creep.
	 *
	 * @param {string} creepName
	 *   Name of the creep to boost.
	 * @param {object} boosts
	 *   List of resource types to use for boosting, indexed by body part.
	 */
	public markForBoosting(creepName: string, boosts: Partial<Record<ResourceConstant, number>>) {
		this.memory.creeps[creepName] = boosts;
	}

	private creepNeedsBoosting(creep: Creep) {
		if (this.memory.creeps[creep.name]) return true;

		return false;
	}

	public manageBoostLabs() {
		const boosts = this.getAllRequestedBoosts();
		this.ensureBoostsHaveLabAssigned(boosts);
	}

	private getAllRequestedBoosts(): Partial<Record<ResourceConstant, number>> {
		const boosts = {};
		for (const creepName in this.memory.creeps) {
			if (Game.creeps[creepName]?.room?.name !== this.room.name) continue;

			for (const resourceType in this.memory.creeps[creepName]) {
				boosts[resourceType] = (boosts[resourceType] || 0) + this.memory.creeps[creepName][resourceType];
			}
		}

		return boosts;
	}

	/**
	 * Overrides a creep's default logic while it's being boosted.
	 *
	 * @param {Creep} creep
	 *   The creep to manage.
	 *
	 * @return {boolean}
	 *   True if we're currently overriding the creep's logic.
	 */
	public overrideCreepLogic(creep: Creep): boolean {
		if (!this.creepNeedsBoosting(creep)) return false;

		// @todo Make sure the requested boosts are actually available. For that, check storage, terminal, labs and helper creeps. Otherwise cancel boosting.

		const targetLab = this.getBestLabForBoosting(creep);
		if (!targetLab) {
			// Wait around until labs are ready.
			creep.whenInRange(5, creep.room.controller, () => {});
			return true;
		}

		this.boostCreepAtLab(creep, targetLab);

		return true;
	}

	private getBestLabForBoosting(creep: Creep): StructureLab {
		const neededBoosts = this.memory.creeps[creep.name];

		return this.getMostPreparedLab(neededBoosts);
	}

	private getMostPreparedLab(boosts: Partial<Record<ResourceConstant, number>>): StructureLab {
		const labs = this.getLabsForBoosts(boosts);

		// @todo This part should be another method.
		let best: StructureLab;
		let bestScore = 0;
		for (const lab of labs) {
			const resourceType = this.memory.labs[lab.id];
			const energyScore = Math.min(lab.store.energy / LAB_BOOST_ENERGY / boosts[resourceType], 1);
			const mineralScore = 3 * Math.min(lab.store.getUsedCapacity(resourceType) / LAB_BOOST_MINERAL / boosts[resourceType], 1);

			if (!best || bestScore < energyScore + mineralScore) {
				best = lab;
				bestScore = energyScore + mineralScore;
			}
		}

		return best;
	}

	private ensureBoostsHaveLabAssigned(boosts: Partial<Record<ResourceConstant, number>>) {
		const roomLabs = this.getAllLabs();

		for (const resourceType in boosts) {
			const assignedLab = _.find(roomLabs, lab => this.memory.labs[lab.id] === resourceType);
			if (assignedLab) continue;

			// @todo This part should be another method.
			let best: StructureLab;
			let bestScore = 0;
			for (const lab of roomLabs) {
				if (lab.id === this.room.memory.labs?.source1) continue;
				if (lab.id === this.room.memory.labs?.source2) continue;
				if (this.memory.labs[lab.id]) continue;

				const fullnessScore = 1 - (((lab.mineralType && lab.mineralType !== resourceType) ? lab.store.getUsedCapacity(lab.mineralType) : 0) / LAB_MINERAL_CAPACITY);
				const energyScore = lab.store.energy / LAB_ENERGY_CAPACITY;

				if (!best || bestScore < fullnessScore + energyScore) {
					best = lab;
					bestScore = fullnessScore + energyScore;
				}
			}

			if (best) {
				this.memory.labs[best.id] = resourceType as ResourceConstant;
			}
		}
	}

	public getBoostLabs(): StructureLab[] {
		return _.filter(this.getAllLabs(), lab => this.isLabUsedForBoosting(lab.id));
	}

	public getAllLabs(): StructureLab[] {
		return cache.inObject(this.room, 'labs', 1, () => {
			return this.room.find<StructureLab>(FIND_MY_STRUCTURES, {filter: s => s.structureType === STRUCTURE_LAB && s.isOperational()});
		});
	}

	private getLabsForBoosts(boosts: Partial<Record<ResourceConstant, number>>): StructureLab[] {
		const boostLabs = this.getBoostLabs();
		return _.filter(boostLabs, lab => boosts[this.memory.labs[lab.id]]);
	}

	private boostCreepAtLab(creep: Creep, lab: StructureLab) {
		const resourceType = this.memory.labs[lab.id];
		const amount = this.memory.creeps[creep.name][resourceType];

		creep.whenInRange(1, lab, () => {
			if (lab.mineralType !== resourceType) return;
			if (lab.store.getUsedCapacity(resourceType) < amount * LAB_BOOST_MINERAL) return;
			if (lab.store.getUsedCapacity(RESOURCE_ENERGY) < amount * LAB_BOOST_ENERGY) return;
			if (lab.hasBoostedThisTick) return;

			// @todo When waiting, give way to any other creeps so as to not block them.

			// If there is enough energy and resources, boost!
			if (lab.boostCreep(creep) === OK) {
				// Prevent trying to boost another creep with this lab during this tick.
				lab.hasBoostedThisTick = true;

				// Awesome, boost has been applied (in theory).
				// Clear memory, to prevent trying to boost again.
				delete this.memory.creeps[creep.name][resourceType];
				if (_.keys(this.memory.creeps[creep.name]).length === 0)
					delete this.memory.creeps[creep.name];

				// Unassign lab if no longer needed for boosting.
				this.ensureLabIsStillNeededForBoosting(lab);
			}
		});
	}

	private ensureLabIsStillNeededForBoosting(lab: StructureLab) {
		const resourceType = this.memory.labs[lab.id];
		const needsThisBoost = _.find(this.memory.creeps, (boosts, creepName) => boosts[resourceType] && Game.creeps[creepName]?.pos?.roomName === this.room.name);

		if (!needsThisBoost) delete this.memory.labs[lab.id];
	}

<<<<<<< HEAD
	public getAvailableBoosts(type: string): AvailableBoosts {
=======
	/**
	 * Collects available boosts in a room, filtered by effect.
	 *
	 * @param {string} type
	 *   The effect name we want to use for boosting.
	 *
	 * @return {object}
	 *   An object keyed by mineral type, containing information about the available
	 *   boost effect and number of parts that can be boosted.
	 */
	public getAvailableBoosts = function (type: string): AvailableBoosts {
>>>>>>> 413c9e68
		const availableBoosts = cache.inObject(
			this.room,
			'availableBoosts',
			1,
			() => {
				const boosts: {
					[boostType: string]: AvailableBoosts,
				} = {};

<<<<<<< HEAD
				const storage = this.room.storage || {store: {}};
				const terminal = this.room.terminal || {store: {}};
				const availableResourceTypes = _.union(_.keys(storage.store), _.keys(terminal.store));
				const requestedBoosts = this.getAllRequestedBoosts();

				_.each(BOOSTS, mineralBoosts => {
					for (const resourceType in mineralBoosts) {
						if (!availableResourceTypes.includes(resourceType)) continue;

						const boostValues = mineralBoosts[resourceType];
=======
				const storage = this.storage || {store: {}};
				const terminal = this.terminal || {store: {}};
				const availableResourceTypes = _.union(_.keys(storage.store), _.keys(terminal.store));

				_.each(BOOSTS, mineralBoosts => {
					for (const mineralType in mineralBoosts) {
						if (!availableResourceTypes.includes(mineralType)) continue;

						const boostValues = mineralBoosts[mineralType];
>>>>>>> 413c9e68
						_.each(boostValues, (boostValue, boostType) => {
							if (!boosts[boostType]) {
								boosts[boostType] = {};
							}

<<<<<<< HEAD
							boosts[boostType][resourceType] = {
								effect: boostValue,
								available: Math.floor(this.room.getCurrentResourceAmount(resourceType) / LAB_BOOST_MINERAL) - (requestedBoosts[resourceType] || 0),
=======
							boosts[boostType][mineralType] = {
								effect: boostValue,
								available: Math.floor((storage.store[mineralType] || 0 + terminal.store[mineralType] || 0) / LAB_BOOST_MINERAL),
>>>>>>> 413c9e68
							};
						});
					}
				});

				return boosts;
			},
		);

		return availableBoosts[type] || {};
	}
}<|MERGE_RESOLUTION|>--- conflicted
+++ resolved
@@ -264,9 +264,6 @@
 		if (!needsThisBoost) delete this.memory.labs[lab.id];
 	}
 
-<<<<<<< HEAD
-	public getAvailableBoosts(type: string): AvailableBoosts {
-=======
 	/**
 	 * Collects available boosts in a room, filtered by effect.
 	 *
@@ -277,8 +274,7 @@
 	 *   An object keyed by mineral type, containing information about the available
 	 *   boost effect and number of parts that can be boosted.
 	 */
-	public getAvailableBoosts = function (type: string): AvailableBoosts {
->>>>>>> 413c9e68
+	public getAvailableBoosts(type: string): AvailableBoosts {
 		const availableBoosts = cache.inObject(
 			this.room,
 			'availableBoosts',
@@ -288,7 +284,6 @@
 					[boostType: string]: AvailableBoosts,
 				} = {};
 
-<<<<<<< HEAD
 				const storage = this.room.storage || {store: {}};
 				const terminal = this.room.terminal || {store: {}};
 				const availableResourceTypes = _.union(_.keys(storage.store), _.keys(terminal.store));
@@ -299,31 +294,14 @@
 						if (!availableResourceTypes.includes(resourceType)) continue;
 
 						const boostValues = mineralBoosts[resourceType];
-=======
-				const storage = this.storage || {store: {}};
-				const terminal = this.terminal || {store: {}};
-				const availableResourceTypes = _.union(_.keys(storage.store), _.keys(terminal.store));
-
-				_.each(BOOSTS, mineralBoosts => {
-					for (const mineralType in mineralBoosts) {
-						if (!availableResourceTypes.includes(mineralType)) continue;
-
-						const boostValues = mineralBoosts[mineralType];
->>>>>>> 413c9e68
 						_.each(boostValues, (boostValue, boostType) => {
 							if (!boosts[boostType]) {
 								boosts[boostType] = {};
 							}
 
-<<<<<<< HEAD
 							boosts[boostType][resourceType] = {
 								effect: boostValue,
 								available: Math.floor(this.room.getCurrentResourceAmount(resourceType) / LAB_BOOST_MINERAL) - (requestedBoosts[resourceType] || 0),
-=======
-							boosts[boostType][mineralType] = {
-								effect: boostValue,
-								available: Math.floor((storage.store[mineralType] || 0 + terminal.store[mineralType] || 0) / LAB_BOOST_MINERAL),
->>>>>>> 413c9e68
 							};
 						});
 					}
